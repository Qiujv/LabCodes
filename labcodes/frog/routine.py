--- conflicted
+++ resolved
@@ -325,24 +325,9 @@
 
 def plot_qst(dir, id, ro_mat=None, fid=None):
     lf = fileio.LabradRead(dir, id)
-<<<<<<< HEAD
-    probs = plot_tomo_probs(lf, ro_mat=ro_mat, plot=False)
-    n_ops_1q = 3
-    n_sts_1q = 2
-    n_qs = int(np.log(probs.size) / (np.log(n_ops_1q)+np.log(n_sts_1q)))
-
-    if n_qs == 1:
-        rho = tomo.qst(probs, 'tomo')
-    else:
-        rho = tomo.qst(probs, f'tomo{n_qs}')
-    labels = misc.bitstrings(n_qs)
-    rho_abs = np.abs(rho)
-    if normalize: rho = rho / np.trace(rho_abs)
-=======
     probs = plot_tomo_probs(lf, ro_mat=ro_mat)
     rho = tomo.qst(probs)
     labels = misc.bitstrings(int(math.log2(len(rho))))
->>>>>>> d0cd4e9e
     ax = plotter.plot_mat3d(rho)
     ax.get_figure().suptitle(lf.name.as_plot_title())
     ax.set_xticklabels(labels)
