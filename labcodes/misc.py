"""Module contains miscellaneous useful functions.
"""

import numpy as np
from pathlib import Path
from scipy.optimize import fsolve

def auto_rotate(data, with_angle=False):
    angle = -0.5 * np.angle(np.mean(data**2) - np.mean(data)**2)  # Minize imag(var(data)), by Kaho
    
    if with_angle is True:
        return data * np.exp(1j*angle), angle  # counter-clockwise
    else:
        return data * np.exp(1j*angle)

def remove_e_delay(angle, freq):
    """Returns phase without linear freq dependence."""
    angle = np.unwrap(angle)
    e_delay = (angle[-1] - angle[0]) / (freq[-1] - freq[0])
    angle -= e_delay * (freq - freq[0])
    angle -= angle[0]
    return angle

def find_freq_guess(x, y):
    """Finds the dominant fft component for input (x, y) data."""
    n = x.size
    freqs = np.fft.rfftfreq(n, x[1]-x[0])
    fft = np.fft.rfft(y-np.mean(y))  # TODO: use `fft` rather than `rfft` for complex data.
    freq_guess = freqs[np.argmax(abs(fft))]
    if freq_guess == 0:
        print('Something went wrong, freq guess was zero.')
        freq_guess = 1
    return freq_guess

def find_freq_guess_complex(x, y):
    """Finds the dominant fft component, handling complex data"""
    n = x.size
    freqs = np.fft.fftfreq(n, x[1]-x[0])
    fft = np.fft.fft(y-np.mean(y))
    freq_guess = freqs[np.argmax(abs(fft))]
    return freq_guess

def roundoff(x,roundto):
    """Round x to given precision.
    e.g. roundoff(3.141592653, 1e-3) = 3.142
    """
    return np.round(x/roundto)*roundto

def split_freq(freq, side_range):
    """Split a frequency into side band and LO part.
    
    Args:
        freq: num, frequency to split.
        side_range: tuple, (low_limit, up_limit).

    Returns:
        LO freq, side band freq (in given range).
    """
    low, up = side_range
    side_freq = (freq % (up - low)) + low
    lo_freq = freq - side_freq
    return lo_freq, side_freq

def search_file(dir, keyword):
    """Search specified file in given directory.
    
    Args:
        dir, directory to search, including subdirectories of it.
        keyword, str, search keywor.

    Returns:
        list(pathlib.Path), path of files with the keyword in name, sorted in descending order.
    """
    return sorted(list(Path(dir).resolve().glob(f'**/*{keyword}*')), reverse=True)

def get_chn(instr, channel: str):
    """Get channel name from specific Labber.Instrument.
    
    Args:
        instr, Labber.Instrument.
        channle, str, name of instrument channel.
        
    Returns:
        str, the full channel name.
    """
    return instr.com_config.name + ' - ' + channel

def search_channel(instr, keyword:str):
    """Search channel with given keywords among the instrument.
    
    Args:
        instr, Labber.Instrument.
        keyword, str.

    Returns:
        dict, channels containing keyword and their values.
    """
    return {key: value for key, value in instr.values.items() if keyword in key}

def ratio_to_db(ratio):
    """Voltage ratio -> power db."""
    return 20 * np.log10(ratio)

def db_to_ratio(db):
    """Power db -> voltage ratio."""
    return 10 ** (db / 20)

def amplify(v, gain):
    """Returns voltages amplified by given value."""
    ratio = db_to_ratio(db=gain)
    return v * ratio

def attenuate(v, atten):
    """Returns voltage attenuated by given value."""
    ratio = db_to_ratio(db=-atten)  # +atten = -amp.
    return v * ratio

<<<<<<< HEAD
def multiples(period, shift, vmin, vmax):
    """Returns multiples of period with shift within [vmin, vmax]."""
    nmin = (vmin - shift) // period + 1
    nmax = (vmax - shift) // period
    vs = np.arange(nmin, nmax+1) * period + shift
    return vs
=======
def inverse(func, y, x0=0, **kwargs):
    """Returns f^-1(y).
    
    Args:
        func: callable(x, **kwargs) -> y. 
            Only function of single variable is supported, i.e. no high dimensional system.
            The function would better be monotonic, because for each y, only one x value will be returned.
        y: float or np.array.
            if array, solve f^-1(y) elment by element.
        x0: the initial guess for the inverse function to search x.
    
    Retuns:
        x for which func(x, **kwargs) is close to y.

    Examples:
        def f(x, r):
            return x + r*np.sin(x)
        x = np.linspace(0, 2*np.pi)
        y = f(x, r=1)
        plt.plot(x, y)
        plt.plot(inverse(f, y, r=1), y)  # shold have the same shape as above.
    """
    if isinstance(y, np.ndarray) and isinstance(x0, np.ndarray):
        # Solve the values one by one instead of a high-dimensional system (it is decoupled).
        x = [fsolve(lambda xi: yi - func(xi, **kwargs), x0=x0i)[0] 
            for yi, x0i in (y.ravel(), x0.ravel(s))]
        x = np.array(x).reshape(y.shape)
    elif isinstance(y, np.ndarray):
        x = [fsolve(lambda xi: yi - func(xi, **kwargs), x0=x0)[0] 
            for yi in y.ravel()]
        x = np.array(x).reshape(y.shape)
    else:
        x = fsolve(lambda xi: y - func(xi, **kwargs), x0=x0)[0]
    return x
>>>>>>> 7f0111b6
<|MERGE_RESOLUTION|>--- conflicted
+++ resolved
@@ -115,14 +115,13 @@
     ratio = db_to_ratio(db=-atten)  # +atten = -amp.
     return v * ratio
 
-<<<<<<< HEAD
 def multiples(period, shift, vmin, vmax):
     """Returns multiples of period with shift within [vmin, vmax]."""
     nmin = (vmin - shift) // period + 1
     nmax = (vmax - shift) // period
     vs = np.arange(nmin, nmax+1) * period + shift
     return vs
-=======
+
 def inverse(func, y, x0=0, **kwargs):
     """Returns f^-1(y).
     
@@ -156,5 +155,4 @@
         x = np.array(x).reshape(y.shape)
     else:
         x = fsolve(lambda xi: y - func(xi, **kwargs), x0=x0)[0]
-    return x
->>>>>>> 7f0111b6
+    return x