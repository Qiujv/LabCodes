import functools
import logging
import math
from collections.abc import Hashable
from typing import Optional, Union

import numpy as np
import scipy.interpolate

logger = logging.getLogger(__name__)


def fidelity(a: np.ndarray, b: np.ndarray):
    """Returns fidelity between two matrices.

    >>> fidelity([[1,0],[0,0]], [[.5,.5],[.5,.5]])
    0.5
    """
    logger.critical("This function is wrong, use tomo.fidelity instead.")
    a, b = np.asarray(a), np.asarray(b)
    return np.real(np.trace(a @ b))


def auto_rotate(data: np.ndarray[complex], return_rad: bool = False):
    """Returns data with shifted phase s.t. variation of imaginary part minimized.
<<<<<<< HEAD
    
    >>> rot_data = auto_rotate([0, 1j])
    >>> rot_data.real
    array([0., 1.])
    >>> np.allclose(rot_data.imag, 0)
    True
=======

    >>> auto_rotate([0, 1j])
    array([0.+0.000000e+00j, 1.+6.123234e-17j])
>>>>>>> d0cd4e9e
    """
    data = np.asarray(data)

    # Minimize imag(var(data)), by Kaho
<<<<<<< HEAD
    rad = -0.5 * np.angle(np.mean(data**2) - np.mean(data)**2)
    
    if return_rad:
        return data * np.exp(1j*rad), rad  # counter-clockwise
=======
    rad = -0.5 * np.angle(np.mean(data**2) - np.mean(data) ** 2)

    if return_rad is True:
        return data * np.exp(1j * rad), rad  # counter-clockwise
>>>>>>> d0cd4e9e
    else:
        return data * np.exp(1j * rad)


def remove_e_delay(phase, freq, i_start=0, i_end=-1):
    """Returns phase without linear freq dependence.

    Args:
        phase: array of angle in rads, with linear dependence to freq.
        freq: array of same shape as phase.
        i_start, i_end: region where linear fit applied.

    >>> remove_e_delay([0, np.pi], [0, 1])
    array([0., 0.])
    """
    phase = np.asarray(phase)
    freq = np.asarray(freq)

    phase = np.unwrap(phase)
    e_delay = (phase[i_end] - phase[i_start]) / (freq[i_end] - freq[i_start])
    e_phase = e_delay * (freq - freq[i_start]) + phase[i_start]
    return phase - e_phase


def guess_freq(x: np.ndarray[float], y: np.ndarray[float]) -> float:
    """Finds the dominant fft component for input (x, y) data.

    Assumes x to by evenly spaced.

    >>> x = np.linspace(0, 1, 101)
    >>> freq = 2
    >>> guess_freq(x, np.sin(2*np.pi*freq*x))
    1.9801980198019802

    >>> x = np.linspace(0, 1, 51)  # A bit too few points.
    >>> guess_freq(x, np.sin(2*np.pi*freq*x))
    1.9607843137254901
    """
    if np.iscomplexobj(y):
        fft = np.fft.fft(y - np.mean(y))
        freqs = np.fft.fftfreq(x.size, x[1] - x[0])
    else:  # usef rfft for real data.
        fft = np.fft.rfft(y - np.mean(y))
        freqs = np.fft.rfftfreq(x.size, x[1] - x[0])

    freq_guess = freqs[np.argmax(abs(fft))]
    if freq_guess == 0:
        print("Something went wrong, freq guess was zero.")
        freq_guess = 1

    return freq_guess


find_freq_guess = guess_freq  # Old name, for backward compatibility.


def guess_phase(
    x: np.ndarray,
    y: np.ndarray,
    freq: float = None,
    phi_space: np.ndarray = None,
) -> float:
    """Return the possible phase for single-frequency, noisy data.

    Args:
        phi_space: the returned phi will be one in this.
            if None, use `np.linspace(-np.pi, np.pi, 51)`

    Examples:
    >>> x = np.linspace(0, 1, 101)
    >>> freq, phase = 2, 1
    >>> np.random.seed(0)
    >>> y = np.sin(2*np.pi*freq*x + phase) + np.random.uniform(-1, 1, x.size)*0.05
    >>> guess_phase(x, y)
    1.0681415022205298

    >>> x = np.linspace(0, 1, 51)  # A bit too few points.
    >>> freq, phase = 2, 1
    >>> y = np.sin(2*np.pi*freq*x + phase) + np.random.uniform(-1, 1, x.size)*0.05
    >>> guess_phase(x, y)
    1.1309733552923262

    >>> guess_phase(x, y, freq)  # Given accurate freq. makes it robust.
    1.0053096491487343
    """
    if freq is None:
        freq = find_freq_guess(x, y)  # Could be inaccurate.
    if phi_space is None:
        phi_space = np.linspace(-np.pi, np.pi, 101)
    integral = [np.sum(y * np.sin(2 * np.pi * freq * x + phase)) for phase in phi_space]
    imax = np.argmax(integral)
    return phi_space[imax]


def round(x: float, roundto: float) -> float:
    """Round x to given precision.

    >>> round(3.141592653, 1e-3)
    3.142
    """
    return np.round(x / roundto) * roundto


def start_stop(start, stop, step=None, n=None) -> np.ndarray:
    """Returns evenly space array.

    >>> start_stop(1, 2, 0.2)
    array([1. , 1.2, 1.4, 1.6, 1.8, 2. ])

    >>> start_stop(2, 1, n=6)
    array([2. , 1.8, 1.6, 1.4, 1.2, 1. ])

    >>> start_stop(1, 1.9999, 0.2)  # NOTE the unexpected behavior.
    array([1. , 1.2, 1.4, 1.6, 1.8, 2. ])

    >>> start_stop(1, 5, 1)  # Return int type if possible.
    array([1, 2, 3, 4, 5])

    >>> start_stop(1, 5, n=5)
    array([1, 2, 3, 4, 5])
    """
    if n is None:
        if (start > stop) and (step > 0):
            logger.warning("start > stop, but step > 0, use step = -step instead.")
            step = -step
        if isinstance(start, int) and isinstance(stop, int) and isinstance(step, int):
            dtype = int
        else:
            dtype = None
        arr = np.arange(start, stop + step * 0.01, step, dtype=dtype)
    else:
        if (
            isinstance(start, int)
            and isinstance(stop, int)
            and ((stop - start) % (n - 1) == 0)
        ):
            dtype = int
        else:
            dtype = None
        arr = np.linspace(start, stop, n, dtype=dtype)
    return arr


def center_span(center, span, step=None, n=None) -> np.ndarray:
    """Returns evenly space array.

    >>> center_span(1, 2, 0.4)
    array([0.2, 0.6, 1. , 1.4, 1.8])

    >>> center_span(1, 2, n=5)
    array([0. , 0.5, 1. , 1.5, 2. ])

    >>> center_span(0, 4, 1)  # Return int type if possible.
    array([-2, -1,  0,  1,  2])

    >>> center_span(0, 4, n=5)
    array([-2, -1,  0,  1,  2])
    """
    if n is None:
        n2 = (span / 2) // step
        arr = np.arange(-n2, n2 + 1, dtype=int)
        arr = arr * step + center
    else:
        arr_f = np.linspace(center - span / 2, center + span / 2, n)
        arr_d = np.linspace(center - span / 2, center + span / 2, n, dtype=int)
        arr = arr_d if np.allclose(arr_f, arr_d) else arr_f
    return arr


def segments(*segs) -> np.ndarray:
    """Concate multiple segments. Remove repeated endpoints.

    >>> segments(
    ...     start_stop(0, 1, 0.2),
    ...     start_stop(1, 10, 2),
    ... )
    array([0. , 0.2, 0.4, 0.6, 0.8, 1. , 3. , 5. , 7. , 9. ])
    """
    segs = list(segs)
    for i in range(len(segs) - 1):
        if np.isclose(segs[i][-1], segs[i + 1][0]):
            segs[i + 1] = segs[i + 1][1:]
    return np.hstack(segs)


def zigzag_arange(n):
    """Returns indices that picks the first and last first, and converges to center in the end.

    >>> zigzag_arange(7)
    array([0, 6, 1, 5, 2, 4, 3])

    >>> center_span(0, 6, n=7)[zigzag_arange(7)]
    array([-3,  3, -2,  2, -1,  1,  0])
    """
    idx = np.c_[np.arange(n // 2), n - 1 - np.arange(n // 2)].ravel()
    if n % 2 != 0:
        idx = np.r_[idx, n // 2]
    return idx


def multiples(period, shift, vmin, vmax) -> np.ndarray:
    """Returns multiples of period with shift within [vmin, vmax].

    >>> multiples(1, 0.1, 0, 5)
    array([0.1, 1.1, 2.1, 3.1, 4.1])
    """
    nmin = (vmin - shift) // period + 1
    nmax = (vmax - shift) // period
    vs = np.arange(nmin, nmax + 1) * period + shift
    return vs


def simple_interp(x, xp, yp, **kwargs):
    """Wrapper for np.interp but check monoliraty of xp.

    >> simple_interp(0.3, [1,0], [1,0])
    0.3
    """
    dx = np.diff(xp)
    if np.all(dx > 0):
        return np.interp(x, xp, yp, **kwargs)
    elif np.all(dx < 0):
        return np.interp(x, xp[::-1], yp[::-1], **kwargs)
    else:
        raise ValueError("xp must be monotonic")


def inverse_interp(
    func: callable,
    y: Union[np.ndarray, float],
    xp: np.ndarray,
    tol=1e-6,
) -> Union[np.ndarray, float]:
    """Calculate values of x that gives y=f(x) with interpolation.

    Requires f(xp) being monolithic.

    >>> inverse_interp(lambda x: x**2, 4, np.linspace(0, 5, 10000))
    1.9999999849966246

    >>> inverse_interp(lambda x: x**2, [1, 4], np.linspace(0, 5, 10000))
    array([0.99999998, 1.99999998])
    """
    is_scalar = np.isscalar(y)
    xp, y = np.asarray(xp), np.asarray(y)
    yp = func(xp)
    _dy = np.diff(yp)
    if np.all(_dy < 0):
        yp, xp = yp[::-1], xp[::-1]
    if np.any(_dy <= 0):
        raise ValueError("f(xp) must be monolithic.")
    finv = scipy.interpolate.UnivariateSpline(yp, xp, k=1, s=0)
    x = finv(y)

    # Check extrapolation.
    mask_low = y < yp[0]
    mask_high = y > yp[-1]
    msgs = ["Extrapolation detected. "]
    if np.any(mask_low):
        msgs.append(
            f"{np.sum(mask_low)} points are below the lower bound f({xp[0]})={yp[0]}"
            f" by:\n{(y[mask_low] - yp[0])[:10]}"
        )
    if np.any(mask_high):
        msgs.append(
            f"{np.sum(mask_high)} points are above the upper bound f({xp[-1]})={yp[-1]}"
            f" by:\n{(y[mask_high] - yp[-1])[:10]}"
        )
    if len(msgs) > 1:
        logging.warning("\n".join(msgs))

    # Check tolerance.
    mask_extrap = mask_low | mask_high
    mask_tol = np.abs(y[~mask_extrap] - func(x[~mask_extrap])) < tol
    if not np.all(mask_tol):
        logging.warning(
            f"Failed to find inverse for {np.sum(~mask_tol)} points"
            f" (except extrapolate) within tolerance {tol}."
        )
<<<<<<< HEAD
    
    if is_scalar:
=======

    if is_scalar == True:
>>>>>>> d0cd4e9e
        return x.item()
    else:
        return x


def num2bstr(num: int, n_bits: int, base: int = 2) -> str:
    """Converts a number to a bit string with leading zeros.

    >>> num2bstr(3, 4)
    '0011'
    """
    new = np.base_repr(num, base).zfill(n_bits)
    old = _old_num2bstr(num, n_bits, base)
    if new == old:
        return new
    else:
        logger.warning(
            "Inconsistence found, "
            f"_old_num2bstr(num={num}, n_bits={n_bits}, base={base}) = {old}, "
            f"np.base_repr({num}, {base}).zfill({n_bits}) = {new}.",
            stack_info=True,
            stacklevel=2,
        )
        return old

<<<<<<< HEAD
# TODO: remove this by 2024-01-01.
=======

>>>>>>> d0cd4e9e
def _old_num2bstr(num: int, n_bits: int, base: int = 2) -> str:
    if num >= base**n_bits:
        msg = "num {} requires more than {} bits with base {} to store."
        raise ValueError(msg.format(num, n_bits, base))
    if base > 10:
        logger.warning("base > 10 is not implemented yet!")

    l = []
    while True:
        l.append(num % base)
        last_num = num
        num = num // base
        if last_num // base == 0:
            break
    bit_string = "".join([str(i) for i in l[::-1]])
    return bit_string.zfill(n_bits)


def bitstrings(n_qbs, base=2):
    """Returns bit strings of n_qbs qubits with the base.

    >>> bitstrings(2)
    ['00', '01', '10', '11']

    >>> bitstrings(2, base=3)
    ['00', '01', '02', '10', '11', '12', '20', '21', '22']

    >>> bitstrings(3)
    ['000', '001', '010', '011', '100', '101', '110', '111']
    """
    return [num2bstr(i, n_qbs, base=base) for i in range(base**n_qbs)]


def estr(num: float, places: int = None, sep: str = "") -> str:
    """Format a number in engineering notation, appending a letter
    representing the power of 1000 of the original number.

    Adapted from `matplotlib.ticker.EngFormatter`

    Examples:
        >>> estr(0, places=0)
        '0'

        >>> estr(1000000, places=1)
        '1.0M'

        >>> estr(-1e-6, places=2)
        '-1.00µ'

    Args:
        places: Precision with which to display the number If None, displays up
            to 6 *significant* digits.

        sep : Separator used between the value and the prefix/unit.
            could be unicode like `"\\u2009"` (thin space), `\\u202f` (narrow
            no-break space) or `"\\u00a0"` (no-break space).

    Notes:
        To use this in axis ticks,
        ```python
        from matplotlib.ticker import EngFormatter
        ax.xaxis.set_major_formatter(EngFormatter(unit='Hz'))
        ```
    """
    sign = 1
    fmt = "g" if places is None else ".{:d}f".format(places)

    if num < 0:
        sign = -1
        num = -num

    if num != 0:
        pow10 = int(math.floor(math.log10(num) / 3) * 3)
    else:
        pow10 = 0
        # Force num to zero, to avoid inconsistencies like
        # format_eng(-0) = "0" and format_eng(0.0) = "0"
        # but format_eng(-0.0) = "-0.0"
        num = 0.0

    pow10 = np.clip(pow10, min(ENG_PREFIXES), max(ENG_PREFIXES))

    mant = sign * num / (10.0**pow10)
    # Taking care of the cases like 999.9..., which may be rounded to 1000
    # instead of 1 k.  Beware of the corner case of values that are beyond
    # the range of SI prefixes (i.e. > 'Y').
    if abs(float(format(mant, fmt))) >= 1000 and pow10 < max(ENG_PREFIXES):
        mant /= 1000
        pow10 += 3

    prefix = ENG_PREFIXES[int(pow10)]
    return f"{mant:{fmt}}{sep}{prefix}"


ENG_PREFIXES = {
    -24: "y",
    -21: "z",
    -18: "a",
    -15: "f",
    -12: "p",
    -9: "n",
    -6: "µ",
    -3: "m",
    0: "",
    3: "k",
    6: "M",
    9: "G",
    12: "T",
    15: "P",
    18: "E",
    21: "Z",
    24: "Y",
}


def remove_background(df, x_name, y_name, z_name):
    """Remove the background of Z which varies along X and constant along Y.
    yyyyyy
    Assumes rectangle grid sampling.

    Example:
        remove_background(lf.df, 'ro_freq_GHz', 'z_pulse_offset', ['iq_amp', 'abs(s21)_dB', 'iq_phase_rad'])
    """
    background = df.groupby(x_name)[z_name].mean()
    def trans(df):
        df[z_name] = df[z_name].values - background.values
        return df
    return df.groupby(y_name).apply(trans).reset_index(drop=True)


def cache_with_bypass(
    maxsize: Optional[int] = 128,
    typed: bool = False,
    warn_if_bypass: bool = False,
):
    """Cache a function with functools.lru_cache.

    If the arguments are not hashable, bypass the cache and run the function instead of
    raising TypeError like functools.lru_cache does.

    >>> @cache_with_bypass()
    ... def func(a):
    ...     print("calculating", a)
    ...     return a ** 2
    >>> for i in range(3):
    ...     func(i)
    calculating 0
    0
    calculating 1
    1
    calculating 2
    4
    >>> for i in range(3):
    ...     func(i)
    0
    1
    4
    >>> func.cached.cache_info()
    CacheInfo(hits=3, misses=3, maxsize=128, currsize=3)
    """
    log_level = logging.WARNING if warn_if_bypass else logging.INFO
    def decorator(func):
        @functools.wraps(func)
        def wrapped_f(*args, **kwargs):
            if any(not isinstance(arg, Hashable) for arg in args) or any(
                not isinstance(val, Hashable) for val in kwargs.values()
            ):
                logger.log(
                    log_level,
                    "Arguments for %s is not hashable. Cache is disabled.",
                    func.__name__,
                )
                return func(*args, **kwargs)
            else:
                return wrapped_f.cached(*args, **kwargs)

        wrapped_f.cached = functools.lru_cache(maxsize=maxsize, typed=typed)(func)
        return wrapped_f

    return decorator


if __name__ == "__main__":
    import doctest

    doctest.testmod()<|MERGE_RESOLUTION|>--- conflicted
+++ resolved
@@ -23,33 +23,20 @@
 
 def auto_rotate(data: np.ndarray[complex], return_rad: bool = False):
     """Returns data with shifted phase s.t. variation of imaginary part minimized.
-<<<<<<< HEAD
     
     >>> rot_data = auto_rotate([0, 1j])
     >>> rot_data.real
     array([0., 1.])
     >>> np.allclose(rot_data.imag, 0)
     True
-=======
-
-    >>> auto_rotate([0, 1j])
-    array([0.+0.000000e+00j, 1.+6.123234e-17j])
->>>>>>> d0cd4e9e
     """
     data = np.asarray(data)
 
     # Minimize imag(var(data)), by Kaho
-<<<<<<< HEAD
-    rad = -0.5 * np.angle(np.mean(data**2) - np.mean(data)**2)
-    
-    if return_rad:
-        return data * np.exp(1j*rad), rad  # counter-clockwise
-=======
     rad = -0.5 * np.angle(np.mean(data**2) - np.mean(data) ** 2)
 
     if return_rad is True:
         return data * np.exp(1j * rad), rad  # counter-clockwise
->>>>>>> d0cd4e9e
     else:
         return data * np.exp(1j * rad)
 
@@ -329,13 +316,8 @@
             f"Failed to find inverse for {np.sum(~mask_tol)} points"
             f" (except extrapolate) within tolerance {tol}."
         )
-<<<<<<< HEAD
     
     if is_scalar:
-=======
-
-    if is_scalar == True:
->>>>>>> d0cd4e9e
         return x.item()
     else:
         return x
@@ -361,11 +343,6 @@
         )
         return old
 
-<<<<<<< HEAD
-# TODO: remove this by 2024-01-01.
-=======
-
->>>>>>> d0cd4e9e
 def _old_num2bstr(num: int, n_bits: int, base: int = 2) -> str:
     if num >= base**n_bits:
         msg = "num {} requires more than {} bits with base {} to store."
