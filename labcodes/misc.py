--- conflicted
+++ resolved
@@ -316,11 +316,6 @@
             f"Failed to find inverse for {np.sum(~mask_tol)} points"
             f" (except extrapolate) within tolerance {tol}."
         )
-<<<<<<< HEAD
-    
-=======
-
->>>>>>> 899a8929
     if is_scalar:
         return x.item()
     else:
