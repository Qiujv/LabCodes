"""Functions for quick plotting experiment datas.
"""

from labcodes.plotter.plot2d import plot2d_collection, plot2d_imshow
from labcodes.plotter.mat3d import plot_mat3d, plot_complex_mat3d, plot_mat2d
from labcodes.plotter.state_dis import plot_iq, plot_visibility
from labcodes.plotter.misc import cursor


import matplotlib as mpl
# https://matplotlib.org/stable/tutorials/introductory/customizing.html#the-default-matplotlibrc-file
mpl.rcParams['pdf.fonttype'] = 42  # Make saved pdf text editable.
mpl.rcParams['svg.fonttype'] = 'none'  # Make saved pdf text editable. Assume fonts are installed on the machine where the SVG will be viewed.
mpl.rcParams['savefig.facecolor'] = 'w'  # Make white background of saved figure, instead of transparent.
mpl.rcParams['savefig.dpi'] = 200
<<<<<<< HEAD
mpl.rcParams['figure.autolayout'] = True  # Enable default tight_layout.
mpl.rcParams['figure.figsize'] = (6,4)
=======
# mpl.rcParams['figure.autolayout'] = True  # Enable default tight_layout.
>>>>>>> 2f2b2d4e
# mpl.rcParams['axes.titlesize'] = 'medium'
# mpl.rcParams["axes.titlelocation"] = 'left'
# mpl.rcParams['axes.formatter.limits'] = (-2,4)<|MERGE_RESOLUTION|>--- conflicted
+++ resolved
@@ -13,12 +13,8 @@
 mpl.rcParams['svg.fonttype'] = 'none'  # Make saved pdf text editable. Assume fonts are installed on the machine where the SVG will be viewed.
 mpl.rcParams['savefig.facecolor'] = 'w'  # Make white background of saved figure, instead of transparent.
 mpl.rcParams['savefig.dpi'] = 200
-<<<<<<< HEAD
-mpl.rcParams['figure.autolayout'] = True  # Enable default tight_layout.
+# mpl.rcParams['figure.autolayout'] = True  # Enable default tight_layout.
 mpl.rcParams['figure.figsize'] = (6,4)
-=======
-# mpl.rcParams['figure.autolayout'] = True  # Enable default tight_layout.
->>>>>>> 2f2b2d4e
 # mpl.rcParams['axes.titlesize'] = 'medium'
 # mpl.rcParams["axes.titlelocation"] = 'left'
 # mpl.rcParams['axes.formatter.limits'] = (-2,4)