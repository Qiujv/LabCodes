--- conflicted
+++ resolved
@@ -78,13 +78,8 @@
     def probs(self, points: np.ndarray[float]) -> np.ndarray[float]:
         flags = self.flags(points)
         return probs_from_flags(flags, len(self.centers), 1)
-<<<<<<< HEAD
-    
-    def plot_regions(self, ax: plt.Axes, with_label: bool = True) -> None:
-=======
 
     def plot_regions(self, ax: plt.Axes, label: bool = True) -> None:
->>>>>>> 899a8929
         """Plot the region of each state.
 
         Keeps the ax lims unchanges, so plot your data points before calling this method.
@@ -101,11 +96,7 @@
             extent=[xmin, xmax, ymin, ymax],
         )
 
-<<<<<<< HEAD
-        if with_label:
-=======
         if label:
->>>>>>> 899a8929
             for i, center in enumerate(self.centers):
                 ax.annotate(str(i), (center[0], center[1]))
 
